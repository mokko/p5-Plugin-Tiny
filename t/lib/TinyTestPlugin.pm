package TinyTestPlugin;
use strict;
use warnings;
use Moo;
use MooX::Types::MooseLike::Base 'InstanceOf';
#use File::Spec;
#use lib File::Spec->catfile('t', 'lib');
use Moo;
<<<<<<< HEAD
use MooX::Types::MooseLike::Base 'InstanceOf';
=======
>>>>>>> 6f58b748
has 'plugin_system' => (is => 'ro', isa => InstanceOf['Plugin::Tiny'], required => 1);
with 'TestRolePlugin';

#acts as bundle, i.e. loads other plugins
sub register_another_plugin {
    $_[0]->plugin_system->register(
        phase  => 'bar',
        role   => undef, #not 100% why this is needed...
        plugin => 'TinySubPlug'
    );
}

sub do_something {
    'doing something';
}

sub some_method {
    print "hello world\n";

}

1;<|MERGE_RESOLUTION|>--- conflicted
+++ resolved
@@ -6,10 +6,6 @@
 #use File::Spec;
 #use lib File::Spec->catfile('t', 'lib');
 use Moo;
-<<<<<<< HEAD
-use MooX::Types::MooseLike::Base 'InstanceOf';
-=======
->>>>>>> 6f58b748
 has 'plugin_system' => (is => 'ro', isa => InstanceOf['Plugin::Tiny'], required => 1);
 with 'TestRolePlugin';
 
