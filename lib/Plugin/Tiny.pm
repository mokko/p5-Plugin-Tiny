#ABSTRACT: A tiny plugin system for perl
package Plugin::Tiny;
{
  $Plugin::Tiny::VERSION = '0.002';
}
use strict;
use warnings;
use Carp 'confess';
use Class::Load 'load_class';
use Moose;
use namespace::autoclean;
use Scalar::Util 'blessed';
#use Data::Dumper;


has '_registry' => (    #href with phases and plugin objects
    is       => 'ro',
    isa      => 'HashRef[Object]',
    default  => sub { {} },
    init_arg => undef,
);


has 'prefix' => (is => 'ro', isa => 'Str');


has 'role' => (is => 'ro', isa => 'Str');


#
# METHODS
#

sub register {
    my $self   = shift;
    my %args   = @_;
    my $plugin = delete $args{plugin} or confess "Need plugin";
    if ($self->prefix) {
        $plugin = $self->prefix . $plugin;
    }
    my $phase = $args{phase} ? delete $args{phase} : _lastPart($plugin);

    my $role = $self->role if $self->role;    #default role
    $role = delete $args{role} if $args{role};

    load_class($plugin) or confess "Can't load $plugin";
    $self->{_registry}{$phase} = $plugin->new(%args);

    if ($role && !$plugin->does($role)) {
        confess qq(Plugin doesn't plugin into role '$role');
    }
    return $self->{_registry}{$phase};
}



sub get_plugin {
    return $_[0]->{_registry}{$_[1]};
}


#
# PRIVATE
#

sub _lastPart {    #function!
    my $plugin = shift;                 #a class name
    my @parts = split('::', $plugin);
    return $parts[-1];
}

__PACKAGE__->meta->make_immutable;

1;
__END__
=pod

=head1 NAME

Plugin::Tiny - A tiny plugin system for perl

=head1 VERSION

version 0.002

=head1 SYNOPSIS

  #in your core
  use Plugin::Tiny; 
  my $ps=Plugin::Tiny->new(); #plugin system
  
  #load plugin_class (and perhaps phase) from your configuration
  $ps->register(
    phase=>$phase,         #optional; defaults to last part of plugin class
    plugin=>$plugin_class, #required
    role=>$role,           #optional
    arg1=>$arg1,           #optional
    arg2=>$arg2,           #optional
  );

  #execute your plugin's methods 
  my $plugin=$ps->get_plugin ($phase); 
  $plugin->do_something(@args);  
  
=head1 DESCRIPTION

Plugin::Tiny is minimalistic plugin system for perl. Each plugin is associated
with a keyword (referred to as phase). A limitation of Plugin::Tiny is that 
each phase can have only one plugin. 

=head2 Bundles of Plugins

You can still create bundles of plugins if you hand the plugin system down to 
the (bundeling) plugin. That way, you can load multiple plugins for one 
phase (you still need distinct phase labels for each plugin).

  #in your core
  use Moose; #optional
  has 'plugins'=>(
    is=>'ro',
    isa=>'Plugin::Tiny', 
    default=>sub{}
  );

  $self->plugins->register(
    phase=>'Scan', 
    plugin=>'Plugin::ScanBundle', 
    plugins=>$self->plugins, #plugin system
  );

  #in Plugin::ScanBundle
  has 'plugins'=>(is=>'ro', isa=>'Plugin::Tiny', required=>1); 
  $self->plugins->register (plugin=>'Plugin::Scan1'); 
  $self->plugins->register (plugin=>'Plugin::Scan2'); 
  
  my $scan1=$self->plugins->get('Scan1');
  $scan1->do_something(@args);  

=head2 Require a Plugin Role

You may want to do a plugin role for all you plugins, e.g. to standardize
an interface etc.
<<<<<<< HEAD

=head1 ATTRIBUTES

=head2 prefix
=======
  
=cut

has '_registry' => (    #href with phases and plugin objects
    is       => 'ro',
    isa      => 'HashRef[Object]',
    default  => sub { {} },
    init_arg => undef,
);

=attr debug

expects a boolean. Prints additional info to STDOUT.

=cut

has 'debug'=>(is=>'ro', isa=>'Bool', default=> sub{0});

=attr prefix
>>>>>>> cc7dd3ea

Optional init argument. You can have the prefix added to all plugin classes you
register so save some typing and force plugins in your namespace:

  #without prefix  
  my $ps=Plugin::Tiny->new  
  $ps->register(plugin='Your::App::Plugin::Example1');
  $ps->register(plugin='Your::App::Plugin::Example2');

  #with prefix  
  my $ps=Plugin::Tiny->new (  prefix=>'Your::App::Plugin::' );  
  $ps->register(plugin='Example1');
  $ps->register(plugin='Example2');

=head2 role

Optional init argument. A default role to be applied to all plugins. Can be 
overwritten in register.

=head1 METHODS

<<<<<<< HEAD
=head2 $plugin_system->register(phase=>$phase, plugin=>$plugin_class);  

Optionally, you can also specify a role which your plugin will have to be able 
to apply. Remaining key value pairs are passed down to the plugin constructor: 

  $plugin_system->register (
    phase=>$phase,           #optional. Defaults to last part of plugin_class 
    plugin=>$plugin_class,   #required
    role=>$role,             #optional
    plugins=>$plugin_system, #optional
    args=>$more_args,        #optional
  );

A side-effect is that your plugin cannot use 'phase', 'plugin', 'role' as 
named arguments.
=======
=method $ps->register(phase=>$phase, plugin=>$plugin_class);  

Registers a plugin, e.g. uses it and makes a new plugin object. Needs a
plugin. If you don't specify a phase it, it uses a default phase from the 
plugin class name. See method C<default_phae> for details.

Optionally, you can also specify a role which your plugin will have to be able 
to apply. Specify role=>undef to unset global roles.

Remaining key value pairs are passed down to the plugin constructor: 

  $plugin_system->register (
    plugin=>$plugin_class,   #required
    phase=>$phase,           #optional
    role=>$role,             #optional
    plugins=>$plugin_system, #optional
    args=>$more_args,        #optional
  );

A side-effect is that your plugin cannot use 'phase', 'plugin', 'role' as 
named arguments.

Returns the newly created plugin object on success. Confesses on error.

=cut


sub register {
    my $self   = shift;
    my %args   = @_;
    my $plugin = delete $args{plugin} or confess "Need plugin";

    if ($self->prefix) {
        $plugin = $self->prefix . $plugin;
    }
    my $phase =
      $args{phase}
      ? delete $args{phase}
      : $self->default_phase($plugin);

    my $role = $self->role if $self->role;    #default role
    $role = delete $args{role} if exists $args{role};

    load_class($plugin) or confess "Can't load '$plugin'";
 
    if ($role && !$plugin->does($role)) {
        confess qq(Plugin '$plugin' doesn't do role '$role');
    }
    $self->{_registry}{$phase} = $plugin->new(%args) || confess "Can't make $plugin";
    print "register $plugin [$phase]\n" if $self->debug;
    return $self->{_registry}{$phase};
}
>>>>>>> cc7dd3ea

Returns the newly created plugin object on success. Confesses on error.

<<<<<<< HEAD
=head2 my $plugin=$self->get_plugin ($phase);
=======
=method $plugin=$ps->get_plugin ($phase);
>>>>>>> cc7dd3ea

Returns the plugin object associated with the phase. Returns undef if no plugin
is registered for this phase.

=head1 AUTHOR

<<<<<<< HEAD
Maurice Mengel <mauricemengel@gmail.com>

=head1 COPYRIGHT AND LICENSE

This software is copyright (c) 2012 by Maurice Mengel.

This is free software; you can redistribute it and/or modify it under
the same terms as the Perl 5 programming language system itself.
=======
sub get_plugin {
    my $self = shift;
    my $phase = shift or return;
    return if (!$self->{_registry}{$phase});
    return $self->{_registry}{$phase};
}


=method $ps->defaultPhase ($plugin_class);

Makes a default phase from a class name. If prefix is defined it use tail minus 
'::'. Otherwise just last element of the class name.

For My::Plugin::Long::Example and prefix='My::Plugin::' this results in 
'Long::Example' and without prefix it would be 'Example'.

Returns scalar;

=cut


sub default_phase {
    my $self   = shift;
    my $plugin = shift;    #a class name

    if ($self->prefix) {
        my $phase  = $plugin;
        my $prefix = $self->prefix;
        $phase =~ s/$prefix//;
        $phase =~ s/:://g;
        return $phase;
    }
    else {
        my @parts = split('::', $plugin);
        return $parts[-1];
    }
}

=method $class=$ps->get_class ($plugin); 

returns the plugin's class. A bit like C<ref $plugin>. Not sure what it returns
on error. Todo!

=cut 

sub get_class {
    my $self = shift;
    my $plugin = shift or return;
    blessed($plugin);
}

=method $phase=$ps->get_phase ($plugin); 

returns the plugin's phase. Returns undef on failure. Normally, you should not
need this.

=cut 


sub get_phase {
    my $self         = shift;
    my $plugin       = shift or return;
    blessed($plugin);
    my $current_class = $self->get_class($plugin);
    #print 'z:['.join(' ', keys %{$self->{_registry}})."]\n";
    foreach my $phase (keys %{$self->{_registry}}) {
        my $registered_class=blessed ($self->{_registry}{$phase});
        print "[$phase] $registered_class === $current_class\n";
        return $phase if ("$registered_class" eq "$current_class");
    }
            
}

#
# PRIVATE
#

__PACKAGE__->meta->make_immutable;
>>>>>>> cc7dd3ea

=cut
<|MERGE_RESOLUTION|>--- conflicted
+++ resolved
@@ -1,7 +1,7 @@
 #ABSTRACT: A tiny plugin system for perl
 package Plugin::Tiny;
 {
-  $Plugin::Tiny::VERSION = '0.002';
+  $Plugin::Tiny::VERSION = '0.003';
 }
 use strict;
 use warnings;
@@ -21,6 +21,9 @@
 );
 
 
+has 'debug'=>(is=>'ro', isa=>'Bool', default=> sub{0});
+
+
 has 'prefix' => (is => 'ro', isa => 'Str');
 
 
@@ -30,48 +33,95 @@
 #
 # METHODS
 #
+
+
 
 sub register {
     my $self   = shift;
     my %args   = @_;
     my $plugin = delete $args{plugin} or confess "Need plugin";
+
     if ($self->prefix) {
         $plugin = $self->prefix . $plugin;
     }
-    my $phase = $args{phase} ? delete $args{phase} : _lastPart($plugin);
+    my $phase =
+      $args{phase}
+      ? delete $args{phase}
+      : $self->default_phase($plugin);
 
     my $role = $self->role if $self->role;    #default role
-    $role = delete $args{role} if $args{role};
-
-    load_class($plugin) or confess "Can't load $plugin";
-    $self->{_registry}{$phase} = $plugin->new(%args);
-
+    $role = delete $args{role} if exists $args{role};
+
+    load_class($plugin) or confess "Can't load '$plugin'";
+ 
     if ($role && !$plugin->does($role)) {
-        confess qq(Plugin doesn't plugin into role '$role');
-    }
+        confess qq(Plugin '$plugin' doesn't do role '$role');
+    }
+    $self->{_registry}{$phase} = $plugin->new(%args) || confess "Can't make $plugin";
+    print "register $plugin [$phase]\n" if $self->debug;
     return $self->{_registry}{$phase};
 }
 
 
 
 sub get_plugin {
-    return $_[0]->{_registry}{$_[1]};
-}
-
+    my $self = shift;
+    my $phase = shift or return;
+    return if (!$self->{_registry}{$phase});
+    return $self->{_registry}{$phase};
+}
+
+
+
+
+sub default_phase {
+    my $self   = shift;
+    my $plugin = shift;    #a class name
+
+    if ($self->prefix) {
+        my $phase  = $plugin;
+        my $prefix = $self->prefix;
+        $phase =~ s/$prefix//;
+        $phase =~ s/:://g;
+        return $phase;
+    }
+    else {
+        my @parts = split('::', $plugin);
+        return $parts[-1];
+    }
+}
+
+
+sub get_class {
+    my $self = shift;
+    my $plugin = shift or return;
+    blessed($plugin);
+}
+
+
+
+sub get_phase {
+    my $self         = shift;
+    my $plugin       = shift or return;
+    blessed($plugin);
+    my $current_class = $self->get_class($plugin);
+    #print 'z:['.join(' ', keys %{$self->{_registry}})."]\n";
+    foreach my $phase (keys %{$self->{_registry}}) {
+        my $registered_class=blessed ($self->{_registry}{$phase});
+        print "[$phase] $registered_class === $current_class\n";
+        return $phase if ("$registered_class" eq "$current_class");
+    }
+            
+}
 
 #
 # PRIVATE
 #
 
-sub _lastPart {    #function!
-    my $plugin = shift;                 #a class name
-    my @parts = split('::', $plugin);
-    return $parts[-1];
-}
-
 __PACKAGE__->meta->make_immutable;
 
 1;
+
 __END__
 =pod
 
@@ -81,7 +131,7 @@
 
 =head1 VERSION
 
-version 0.002
+version 0.003
 
 =head1 SYNOPSIS
 
@@ -101,7 +151,7 @@
   #execute your plugin's methods 
   my $plugin=$ps->get_plugin ($phase); 
   $plugin->do_something(@args);  
-  
+
 =head1 DESCRIPTION
 
 Plugin::Tiny is minimalistic plugin system for perl. Each plugin is associated
@@ -140,32 +190,14 @@
 
 You may want to do a plugin role for all you plugins, e.g. to standardize
 an interface etc.
-<<<<<<< HEAD
 
 =head1 ATTRIBUTES
 
+=head2 debug
+
+expects a boolean. Prints additional info to STDOUT.
+
 =head2 prefix
-=======
-  
-=cut
-
-has '_registry' => (    #href with phases and plugin objects
-    is       => 'ro',
-    isa      => 'HashRef[Object]',
-    default  => sub { {} },
-    init_arg => undef,
-);
-
-=attr debug
-
-expects a boolean. Prints additional info to STDOUT.
-
-=cut
-
-has 'debug'=>(is=>'ro', isa=>'Bool', default=> sub{0});
-
-=attr prefix
->>>>>>> cc7dd3ea
 
 Optional init argument. You can have the prefix added to all plugin classes you
 register so save some typing and force plugins in your namespace:
@@ -187,24 +219,7 @@
 
 =head1 METHODS
 
-<<<<<<< HEAD
-=head2 $plugin_system->register(phase=>$phase, plugin=>$plugin_class);  
-
-Optionally, you can also specify a role which your plugin will have to be able 
-to apply. Remaining key value pairs are passed down to the plugin constructor: 
-
-  $plugin_system->register (
-    phase=>$phase,           #optional. Defaults to last part of plugin_class 
-    plugin=>$plugin_class,   #required
-    role=>$role,             #optional
-    plugins=>$plugin_system, #optional
-    args=>$more_args,        #optional
-  );
-
-A side-effect is that your plugin cannot use 'phase', 'plugin', 'role' as 
-named arguments.
-=======
-=method $ps->register(phase=>$phase, plugin=>$plugin_class);  
+=head2 $ps->register(phase=>$phase, plugin=>$plugin_class);  
 
 Registers a plugin, e.g. uses it and makes a new plugin object. Needs a
 plugin. If you don't specify a phase it, it uses a default phase from the 
@@ -228,50 +243,33 @@
 
 Returns the newly created plugin object on success. Confesses on error.
 
-=cut
-
-
-sub register {
-    my $self   = shift;
-    my %args   = @_;
-    my $plugin = delete $args{plugin} or confess "Need plugin";
-
-    if ($self->prefix) {
-        $plugin = $self->prefix . $plugin;
-    }
-    my $phase =
-      $args{phase}
-      ? delete $args{phase}
-      : $self->default_phase($plugin);
-
-    my $role = $self->role if $self->role;    #default role
-    $role = delete $args{role} if exists $args{role};
-
-    load_class($plugin) or confess "Can't load '$plugin'";
- 
-    if ($role && !$plugin->does($role)) {
-        confess qq(Plugin '$plugin' doesn't do role '$role');
-    }
-    $self->{_registry}{$phase} = $plugin->new(%args) || confess "Can't make $plugin";
-    print "register $plugin [$phase]\n" if $self->debug;
-    return $self->{_registry}{$phase};
-}
->>>>>>> cc7dd3ea
-
-Returns the newly created plugin object on success. Confesses on error.
-
-<<<<<<< HEAD
-=head2 my $plugin=$self->get_plugin ($phase);
-=======
-=method $plugin=$ps->get_plugin ($phase);
->>>>>>> cc7dd3ea
+=head2 $plugin=$ps->get_plugin ($phase);
 
 Returns the plugin object associated with the phase. Returns undef if no plugin
 is registered for this phase.
 
+=head2 $ps->defaultPhase ($plugin_class);
+
+Makes a default phase from a class name. If prefix is defined it use tail minus 
+'::'. Otherwise just last element of the class name.
+
+For My::Plugin::Long::Example and prefix='My::Plugin::' this results in 
+'Long::Example' and without prefix it would be 'Example'.
+
+Returns scalar;
+
+=head2 $class=$ps->get_class ($plugin); 
+
+returns the plugin's class. A bit like C<ref $plugin>. Not sure what it returns
+on error. Todo!
+
+=head2 $phase=$ps->get_phase ($plugin); 
+
+returns the plugin's phase. Returns undef on failure. Normally, you should not
+need this.
+
 =head1 AUTHOR
 
-<<<<<<< HEAD
 Maurice Mengel <mauricemengel@gmail.com>
 
 =head1 COPYRIGHT AND LICENSE
@@ -280,85 +278,5 @@
 
 This is free software; you can redistribute it and/or modify it under
 the same terms as the Perl 5 programming language system itself.
-=======
-sub get_plugin {
-    my $self = shift;
-    my $phase = shift or return;
-    return if (!$self->{_registry}{$phase});
-    return $self->{_registry}{$phase};
-}
-
-
-=method $ps->defaultPhase ($plugin_class);
-
-Makes a default phase from a class name. If prefix is defined it use tail minus 
-'::'. Otherwise just last element of the class name.
-
-For My::Plugin::Long::Example and prefix='My::Plugin::' this results in 
-'Long::Example' and without prefix it would be 'Example'.
-
-Returns scalar;
 
 =cut
-
-
-sub default_phase {
-    my $self   = shift;
-    my $plugin = shift;    #a class name
-
-    if ($self->prefix) {
-        my $phase  = $plugin;
-        my $prefix = $self->prefix;
-        $phase =~ s/$prefix//;
-        $phase =~ s/:://g;
-        return $phase;
-    }
-    else {
-        my @parts = split('::', $plugin);
-        return $parts[-1];
-    }
-}
-
-=method $class=$ps->get_class ($plugin); 
-
-returns the plugin's class. A bit like C<ref $plugin>. Not sure what it returns
-on error. Todo!
-
-=cut 
-
-sub get_class {
-    my $self = shift;
-    my $plugin = shift or return;
-    blessed($plugin);
-}
-
-=method $phase=$ps->get_phase ($plugin); 
-
-returns the plugin's phase. Returns undef on failure. Normally, you should not
-need this.
-
-=cut 
-
-
-sub get_phase {
-    my $self         = shift;
-    my $plugin       = shift or return;
-    blessed($plugin);
-    my $current_class = $self->get_class($plugin);
-    #print 'z:['.join(' ', keys %{$self->{_registry}})."]\n";
-    foreach my $phase (keys %{$self->{_registry}}) {
-        my $registered_class=blessed ($self->{_registry}{$phase});
-        print "[$phase] $registered_class === $current_class\n";
-        return $phase if ("$registered_class" eq "$current_class");
-    }
-            
-}
-
-#
-# PRIVATE
-#
-
-__PACKAGE__->meta->make_immutable;
->>>>>>> cc7dd3ea
-
-=cut
