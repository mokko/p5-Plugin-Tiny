#ABSTRACT: A tiny plugin system for perl
package Plugin::Tiny;
{
  $Plugin::Tiny::VERSION = '0.005';
}
use strict;
use warnings;
use Carp 'confess';
use Class::Load 'load_class';
use Moose;
use namespace::autoclean;
use Scalar::Util 'blessed';
#use Data::Dumper;


has '_registry' => (    #href with phases and plugin objects
    is       => 'ro',
    isa      => 'HashRef[Object]',
    default  => sub { {} },
    init_arg => undef,
);


has 'debug' => (is => 'ro', isa => 'Bool', default => sub {0});


has 'prefix' => (is => 'ro', isa => 'Str');


has 'role' => (is => 'ro', isa => 'Str');


#
# METHODS
#



sub register {
    my $self   = shift;
    my %args   = @_;
    my $plugin = delete $args{plugin} or confess "Need plugin";

    if ($self->prefix) {
        $plugin = $self->prefix . $plugin;
    }
    my $phase =
      $args{phase}
      ? delete $args{phase}
      : $self->default_phase($plugin);

    my $role = $self->role if $self->role;    #default role
    $role = delete $args{role} if exists $args{role};

    load_class($plugin) or confess "Can't load '$plugin'";

    if ($role && !$plugin->does($role)) {
        confess qq(Plugin '$plugin' doesn't do role '$role');
    }
    $self->{_registry}{$phase} = $plugin->new(%args)
      || confess "Can't make $plugin";
    print "register $plugin [$phase]\n" if $self->debug;
    return $self->{_registry}{$phase};
}



sub register_bundle {
    my $self = shift;
    my $bundle = shift or return;
    foreach my $plugin (keys %{$bundle}) {
        my %args = %{$bundle->{$plugin}};
        $args{plugin} = $plugin;
        $self->register(%args) or confess "Registering $plugin failed";
    }
    return $bundle;
}



sub get_plugin {
    my $self = shift;
    my $phase = shift or return;
    return if (!$self->{_registry}{$phase});
    return $self->{_registry}{$phase};
}



sub default_phase {
    my $self = shift;
    my $plugin = shift or return;    #a class name

    if ($self->prefix) {
        my $phase  = $plugin;
        my $prefix = $self->prefix;
        $phase =~ s/$prefix//;
        $phase =~ s/:://g;
        return $phase;
    }
    else {
        my @parts = split('::', $plugin);
        return $parts[-1];
    }
}



sub get_class {
    my $self = shift;
    my $plugin = shift or return;
    blessed($plugin);
}



sub get_phase {
    my $self = shift;
    my $plugin = shift or return;
    blessed($plugin);
    my $current_class = $self->get_class($plugin);

    #print 'z:['.join(' ', keys %{$self->{_registry}})."]\n";
    foreach my $phase (keys %{$self->{_registry}}) {
        my $registered_class = blessed($self->{_registry}{$phase});
        print "[$phase] $registered_class === $current_class\n";
        return $phase if ("$registered_class" eq "$current_class");
    }

}

#
# PRIVATE
#

__PACKAGE__->meta->make_immutable;

1;

__END__
=pod

=head1 NAME

Plugin::Tiny - A tiny plugin system for perl

=head1 VERSION

version 0.005

=head1 SYNOPSIS

  use Plugin::Tiny;           #in your core
  my $ps=Plugin::Tiny->new(); #plugin system
  
  #load plugin_class (and perhaps phase) from your configuration
  $ps->register(
    phase=>$phase,         #optional
    plugin=>$plugin_class, #required
    role=>$role,           #optional
    arg1=>$arg1,           #optional
    arg2=>$arg2,           #optional
  );

  #execute your plugin's methods 
  my $plugin=$ps->get_plugin ($phase); 
  $plugin->do_something(@args);  

=head1 DESCRIPTION

Plugin::Tiny is minimalistic plugin system for perl. Each plugin is associated
with a keyword (referred to as phase). A limitation of Plugin::Tiny is that 
each phase can have only one plugin. 

<<<<<<< HEAD
=head2 Your Plugins

Plugin::Tiny requires that your plugins are objects (a package with new). 
Plugin::Tiny uses Moose internally, but this being perl you are of course free 
to use whatever object system you like:

    package My::Plugin; #a complete plugin that doesn't do very much
    use Moose; 
    
    sub do_something {
        print "Hello World\n";
    }
    
    1;

=head2 Recommendation: First Register Then Do Things

Plugin::Tiny suggests that you first load all your plugins (during the 
register) before you actually do something with them. Internal require/use of 
your packages is deferred to runtime. You can control order in which plugins 
are loaded (in the order you call C<register>), but if you manage to load all 
of them before you do anything, you can forget about order.

You know Plugin::Tiny's phases at compile time, but not which plugins will be
loaded.

=head2 Recommendation: Require a Plugin Role

You may want to do a plugin role for all you plugins, e.g. to standardize
the interface for your plugins. Perhaps to make sure that a specific sub is
available in the plugin:

  package My::Plugin; 
  use Moose;
  with 'Your::App::Role::Plugin';
  #...

=head2 Plugin Bundles

You can create bundles of plugins if you hand the plugin system down to 
the (bundleing) plugin. That way, you can load multiple plugins for one 
phase. You still need unique phases for each plugin:

  package My::Core;
  use Moose; #optional
  has 'plugins'=>(
    is=>'ro',
    isa=>'Plugin::Tiny', 
    default=>sub{Plugin::Tiny->new},
  );

  $self->plugins->register(
    phase=>'Scan', 
    plugin=>'PluginBundle', 
    plugins=>$self->plugins, #plugin system
  );

  package PluginBundle;
  has 'plugins'=>(is=>'ro', isa=>'Plugin::Tiny', required=>1); 

  #phase defaults to 'One' and 'Two' 
  $self->plugins->register_bundle({Plugin::One=>{},Plugin::Two=>{}});
  
  #more or less the same as:    
  $self->plugins->register (plugin=>'Plugin::One');  
  $self->plugins->register (plugin=>'Plugin::Two'); 
  
  my $one=$self->plugins->get('One');
  $one->do_something(@args);  

=head1 ATTRIBUTES
=======
=cut

has '_registry' => (    #href with phases and plugin objects
    is       => 'ro',
    isa      => 'HashRef[Object]',
    default  => sub { {} },
    init_arg => undef,
);
>>>>>>> f536d329

=head2 debug

expects a boolean. Prints additional info to STDOUT.

=head2 prefix

Optional init argument. You can have the prefix added to all plugin classes you
register so save some typing and force plugins in your namespace:

  #without prefix  
  my $ps=Plugin::Tiny->new  
  $ps->register(plugin='Your::App::Plugin::Example1');
  $ps->register(plugin='Your::App::Plugin::Example2');

  #with prefix  
  my $ps=Plugin::Tiny->new (  prefix=>'Your::App::Plugin::' );  
  $ps->register(plugin='Example1');
  $ps->register(plugin='Example2');

=head2 role

Optional init argument. A default role to be applied to all plugins. Can be 
overwritten in C<register>.

=head1 METHODS

=head2 register

Registers a plugin, i.e. loads it and makes a new plugin object. Needs a
plugin package name (plugin). Returns the newly created plugin object on 
success. Confesses on error.

=head3 Arguments

=head4 plugin

The package name of the plugin. Required. Internally, the value of C<prefix>
is prepended to plugin, if set.

=head4 phase

A phase asociated with the plugin. Optional. If not specified, Plugin::Tiny 
uses C<default_phase> to determine the phase.

=head4 role

A role that the plugin has to appply. Optional. Specify role=>undef to unset 
global roles.

=head4 force

Force re-registration of a previously used phase. Optional.

Plugin::Tiny confesses if you try to register a phase that has previously been
assigned. To overwrite this message make force true.

With force both plugins will be loaded (required, imported) and both return new 
objects for their respective plugin classes, but after the second plugin is 
made, the first one can't be accessed anymore through get_plugin.

=head4 all other arguments

Remaining arguments are passed down to the plugin constructor. Optional.

    $obj=$ps->register(
        plugin=>$plugin_class,   #required
        args=>$more_args,        #optional
    );
    #Plugin::Tiny return result of
    #$plugin_class->new (args=>$args);

N.B. A side-effect of these arguments is that your plugin cannot use 'phase', 
'plugin', 'role', 'force' as named arguments.

<<<<<<< HEAD
=head2 register_bundle;
=======
=cut


sub register {
    my $self   = shift;
    my %args   = @_;
    my $plugin = delete $args{plugin} or confess "Need plugin";

    if ($self->prefix) {
        $plugin = $self->prefix . $plugin;
    }
    my $phase =
      $args{phase}
      ? delete $args{phase}
      : $self->default_phase($plugin);

    my $role = $self->role if $self->role;    #default role
    $role = delete $args{role} if exists $args{role};

    if (defined $self->{_registry}{$phase} && ! $args{force}) {
        confess <<END
There is already a plugin registered under this phase. If you really want to 
overwrite the current plugin with a new one, use 'force=>1'.
END
    } 

    load_class($plugin) or confess "Can't load '$plugin'";

    if ($role && !$plugin->DOES($role)) {
        confess qq(Plugin '$plugin' doesn't do role '$role');
    }
    $self->{_registry}{$phase} = $plugin->new(%args)
      || confess "Can't make $plugin";
    print "register $plugin [$phase]\n" if $self->debug;
    return $self->{_registry}{$phase};
}

=method register_bundle
>>>>>>> f536d329

Registers a bundle of plugins in no particular order. A bundle is just a 
hashRef with info needed to issue a series of register calls (see C<register>).

Confesses if a plugin cannot be registered. Otherwise returns $bundle or undef.

  sub bundle{
    return {
      'Store::One' => {   
          phase  => 'Store',
          role   => undef,
          dbfile => $self->core->config->{main}{dbfile},
        },
       'Scan::Monitor'=> {   
          core   => $self->core
        },
    };
  }
  $ps->register_bundle(bundle)

If you want to add or remove plugins, use hashref as usual:
  undef $bundle->{$plugin}; #remove a plugin using package name
  $bundle->{'My::Plugin'}={phase=>'foo'}; #add another plugin

To facilitate inheritance of your plugins perhaps you put the hashref in a 
separate sub, so a child bundle can extend or remove plugins from yours.

=head2 get_plugin

Returns the plugin object associated with the phase. Returns undef on failure.

  $plugin=$ps->get_plugin ($phase);

=head2 default_phase

Makes a default phase from (the plugin's) class name. Expects a $plugin_class. 
Returns scalar or undef. If prefix is defined it use tail and removes all '::'. 
If no prefix is set default_phase returns the last element of the class name:

    $ps=Plugin-Tiny->new;
    $ps->default_phase(My::Plugin::Long::Example); # returns 'Example'

    $ps=Plugin-Tiny->new(prefix=>'My::Plugin::');
    $ps->default_phase(My::Plugin::Long::Example); # returns 'LongExample'

<<<<<<< HEAD
Returns scalar or undef.

=head2 get_class 
=======
=cut

sub default_phase {
    my $self = shift;
    my $plugin = shift or return;    #a class name

    if ($self->prefix) {
        my $phase  = $plugin;
        my $prefix = $self->prefix;
        $phase =~ s/$prefix//;
        $phase =~ s/:://g;
        return $phase;
    }
    else {
        my @parts = split('::', $plugin);
        return $parts[-1];
    }
}


=method get_class 
>>>>>>> f536d329

returns the plugin's class. A bit like C<ref $plugin>. Not sure what it returns
on error. Todo!

  $class=$ps->get_class ($plugin);

=head2 get_phase

returns the plugin's phase. Returns undef on failure. Normally, you should not
need this:
  $phase=$ps->get_phase ($plugin);

=head1 AUTHOR

Maurice Mengel <mauricemengel@gmail.com>

=head1 COPYRIGHT AND LICENSE

<<<<<<< HEAD
This software is copyright (c) 2012 by Maurice Mengel.
=======
=head1 SOME THOUGHTS

=head2 Your Plugins

Plugin::Tiny requires that your plugins are objects (a package with new). 
Plugin::Tiny uses Moose internally, but this being perl you are of course free 
to use whatever object system you like.

    package My::Plugin; #a complete plugin that doesn't do very much
    use Moose; 
    
    sub do_something {
        print "Hello World\n";
    }
    
    1;

=head2 Recommendation: First Register Then Do Things

Plugin::Tiny suggests that you first register (load) all your plugins before 
you actually do something with them. Internal C<require> / C<use> of your 
packages is deferred until runtime. You can control the order in which plugins 
are loaded (in the order you call C<register>), but if you manage to load all 
of them before you do anything, you can forget about order.

You know Plugin::Tiny's phases at compile time, but not which plugins will be
loaded.

=head2 Recommendation: Require a Plugin Role

You may want to do a plugin role for all you plugins, e.g. to standardize
the interface for your plugins. Perhaps to make sure that a specific sub is
available in the plugin:

  package My::Plugin; 
  use Moose;
  with 'Your::App::Role::Plugin';
  #...

=head2 Plugin Bundles

You can create bundles of plugins if you hand the plugin system down to 
the (bundleing) plugin. That way, you can load multiple plugins for one 
phase. You still need unique phases for each plugin:

  package My::Core;
  use Moose; #optional
  has 'plugins'=>(
    is=>'ro',
    isa=>'Plugin::Tiny', 
    default=>sub{Plugin::Tiny->new},
  );

  sub BUILD {
    $self->plugins->register(
      phase=>'Scan', 
      plugin=>'PluginBundle', 
      plugins=>$self->plugins, #plugin system
    );
  }

  package PluginBundle;
  use Moose;
  has 'plugins'=>(is=>'ro', isa=>'Plugin::Tiny', required=>1); 

  sub bundle {
      {Plugin::One=>{},Plugin::Two=>{}}
  }  
  sub BUILD {
    #phase defaults to 'One' and 'Two':
    $self->plugins->register_bundle(bundle());
  
    #more or less the same as:    
    #$self->plugins->register (plugin=>'Plugin::One');  
    #$self->plugins->register (plugin=>'Plugin::Two'); 
  }
  
  sub start {
    my $one=$self->plugins->get('One');
    $one->do_something(@args);  
  }
  
=cut

#
# PRIVATE
#
>>>>>>> f536d329

This is free software; you can redistribute it and/or modify it under
the same terms as the Perl 5 programming language system itself.

=cut
<|MERGE_RESOLUTION|>--- conflicted
+++ resolved
@@ -1,7 +1,7 @@
 #ABSTRACT: A tiny plugin system for perl
 package Plugin::Tiny;
 {
-  $Plugin::Tiny::VERSION = '0.005';
+  $Plugin::Tiny::VERSION = '0.006';
 }
 use strict;
 use warnings;
@@ -52,9 +52,16 @@
     my $role = $self->role if $self->role;    #default role
     $role = delete $args{role} if exists $args{role};
 
+    if (defined $self->{_registry}{$phase} && ! $args{force}) {
+        confess <<END
+There is already a plugin registered under this phase. If you really want to 
+overwrite the current plugin with a new one, use 'force=>1'.
+END
+    } 
+
     load_class($plugin) or confess "Can't load '$plugin'";
 
-    if ($role && !$plugin->does($role)) {
+    if ($role && !$plugin->DOES($role)) {
         confess qq(Plugin '$plugin' doesn't do role '$role');
     }
     $self->{_registry}{$phase} = $plugin->new(%args)
@@ -129,6 +136,7 @@
 
 }
 
+
 #
 # PRIVATE
 #
@@ -146,7 +154,7 @@
 
 =head1 VERSION
 
-version 0.005
+version 0.006
 
 =head1 SYNOPSIS
 
@@ -172,88 +180,7 @@
 with a keyword (referred to as phase). A limitation of Plugin::Tiny is that 
 each phase can have only one plugin. 
 
-<<<<<<< HEAD
-=head2 Your Plugins
-
-Plugin::Tiny requires that your plugins are objects (a package with new). 
-Plugin::Tiny uses Moose internally, but this being perl you are of course free 
-to use whatever object system you like:
-
-    package My::Plugin; #a complete plugin that doesn't do very much
-    use Moose; 
-    
-    sub do_something {
-        print "Hello World\n";
-    }
-    
-    1;
-
-=head2 Recommendation: First Register Then Do Things
-
-Plugin::Tiny suggests that you first load all your plugins (during the 
-register) before you actually do something with them. Internal require/use of 
-your packages is deferred to runtime. You can control order in which plugins 
-are loaded (in the order you call C<register>), but if you manage to load all 
-of them before you do anything, you can forget about order.
-
-You know Plugin::Tiny's phases at compile time, but not which plugins will be
-loaded.
-
-=head2 Recommendation: Require a Plugin Role
-
-You may want to do a plugin role for all you plugins, e.g. to standardize
-the interface for your plugins. Perhaps to make sure that a specific sub is
-available in the plugin:
-
-  package My::Plugin; 
-  use Moose;
-  with 'Your::App::Role::Plugin';
-  #...
-
-=head2 Plugin Bundles
-
-You can create bundles of plugins if you hand the plugin system down to 
-the (bundleing) plugin. That way, you can load multiple plugins for one 
-phase. You still need unique phases for each plugin:
-
-  package My::Core;
-  use Moose; #optional
-  has 'plugins'=>(
-    is=>'ro',
-    isa=>'Plugin::Tiny', 
-    default=>sub{Plugin::Tiny->new},
-  );
-
-  $self->plugins->register(
-    phase=>'Scan', 
-    plugin=>'PluginBundle', 
-    plugins=>$self->plugins, #plugin system
-  );
-
-  package PluginBundle;
-  has 'plugins'=>(is=>'ro', isa=>'Plugin::Tiny', required=>1); 
-
-  #phase defaults to 'One' and 'Two' 
-  $self->plugins->register_bundle({Plugin::One=>{},Plugin::Two=>{}});
-  
-  #more or less the same as:    
-  $self->plugins->register (plugin=>'Plugin::One');  
-  $self->plugins->register (plugin=>'Plugin::Two'); 
-  
-  my $one=$self->plugins->get('One');
-  $one->do_something(@args);  
-
 =head1 ATTRIBUTES
-=======
-=cut
-
-has '_registry' => (    #href with phases and plugin objects
-    is       => 'ro',
-    isa      => 'HashRef[Object]',
-    default  => sub { {} },
-    init_arg => undef,
-);
->>>>>>> f536d329
 
 =head2 debug
 
@@ -329,48 +256,7 @@
 N.B. A side-effect of these arguments is that your plugin cannot use 'phase', 
 'plugin', 'role', 'force' as named arguments.
 
-<<<<<<< HEAD
-=head2 register_bundle;
-=======
-=cut
-
-
-sub register {
-    my $self   = shift;
-    my %args   = @_;
-    my $plugin = delete $args{plugin} or confess "Need plugin";
-
-    if ($self->prefix) {
-        $plugin = $self->prefix . $plugin;
-    }
-    my $phase =
-      $args{phase}
-      ? delete $args{phase}
-      : $self->default_phase($plugin);
-
-    my $role = $self->role if $self->role;    #default role
-    $role = delete $args{role} if exists $args{role};
-
-    if (defined $self->{_registry}{$phase} && ! $args{force}) {
-        confess <<END
-There is already a plugin registered under this phase. If you really want to 
-overwrite the current plugin with a new one, use 'force=>1'.
-END
-    } 
-
-    load_class($plugin) or confess "Can't load '$plugin'";
-
-    if ($role && !$plugin->DOES($role)) {
-        confess qq(Plugin '$plugin' doesn't do role '$role');
-    }
-    $self->{_registry}{$phase} = $plugin->new(%args)
-      || confess "Can't make $plugin";
-    print "register $plugin [$phase]\n" if $self->debug;
-    return $self->{_registry}{$phase};
-}
-
-=method register_bundle
->>>>>>> f536d329
+=head2 register_bundle
 
 Registers a bundle of plugins in no particular order. A bundle is just a 
 hashRef with info needed to issue a series of register calls (see C<register>).
@@ -416,33 +302,7 @@
     $ps=Plugin-Tiny->new(prefix=>'My::Plugin::');
     $ps->default_phase(My::Plugin::Long::Example); # returns 'LongExample'
 
-<<<<<<< HEAD
-Returns scalar or undef.
-
 =head2 get_class 
-=======
-=cut
-
-sub default_phase {
-    my $self = shift;
-    my $plugin = shift or return;    #a class name
-
-    if ($self->prefix) {
-        my $phase  = $plugin;
-        my $prefix = $self->prefix;
-        $phase =~ s/$prefix//;
-        $phase =~ s/:://g;
-        return $phase;
-    }
-    else {
-        my @parts = split('::', $plugin);
-        return $parts[-1];
-    }
-}
-
-
-=method get_class 
->>>>>>> f536d329
 
 returns the plugin's class. A bit like C<ref $plugin>. Not sure what it returns
 on error. Todo!
@@ -455,15 +315,6 @@
 need this:
   $phase=$ps->get_phase ($plugin);
 
-=head1 AUTHOR
-
-Maurice Mengel <mauricemengel@gmail.com>
-
-=head1 COPYRIGHT AND LICENSE
-
-<<<<<<< HEAD
-This software is copyright (c) 2012 by Maurice Mengel.
-=======
 =head1 SOME THOUGHTS
 
 =head2 Your Plugins
@@ -545,13 +396,14 @@
     my $one=$self->plugins->get('One');
     $one->do_something(@args);  
   }
-  
-=cut
-
-#
-# PRIVATE
-#
->>>>>>> f536d329
+
+=head1 AUTHOR
+
+Maurice Mengel <mauricemengel@gmail.com>
+
+=head1 COPYRIGHT AND LICENSE
+
+This software is copyright (c) 2012 by Maurice Mengel.
 
 This is free software; you can redistribute it and/or modify it under
 the same terms as the Perl 5 programming language system itself.
